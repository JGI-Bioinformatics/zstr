--- conflicted
+++ resolved
@@ -53,14 +53,9 @@
 ///   - http://stackoverflow.com/a/901316/717706
 static std::string strerror()
 {
-<<<<<<< HEAD
-    size_t maxSize = 255;
-    std::string buff(maxSize, '\0');
-=======
     // Can't use std::string since we're pre-C++17
     std::vector<char> buff(256, '\0');
 
->>>>>>> 8bfd7e76
 #ifdef _WIN32
     // Since strerror_s might set errno itself, we need to store it.
     const int err_num = errno;
@@ -69,11 +64,7 @@
     } else {
         return "Unknown error (" + std::to_string(err_num) + ")";
     }
-<<<<<<< HEAD
-#elif ((_POSIX_C_SOURCE >= 200112L || _XOPEN_SOURCE >= 600) && ! _GNU_SOURCE) || defined(__APPLE__)
-=======
 #elif ((_POSIX_C_SOURCE >= 200112L || _XOPEN_SOURCE >= 600 || defined(__APPLE__)) && ! _GNU_SOURCE) || defined(__MUSL__)
->>>>>>> 8bfd7e76
 // XSI-compliant strerror_r()
     const int err_num = errno; // See above
     if (strerror_r(err_num, buff.data(), buff.size()) == 0) {
@@ -83,24 +74,9 @@
     }
 #else
 // GNU-specific strerror_r()
-<<<<<<< HEAD
-    auto p = strerror_r(errno, &buff[0], buff.size());
-    maxSize = std::strlen(p);
-    std::string tmp(p, maxSize);
-    std::swap(buff, tmp);
-#endif
-    size_t pos = buff.find('\0');
-    if (pos != std::string::npos) {
-        buff.resize(buff.find('\0'));
-    } else {
-        buff[maxSize-1]='\0';
-    }
-    return buff;
-=======
     char * p = strerror_r(errno, &buff[0], buff.size());
     return std::string(p, std::strlen(p));
 #endif
->>>>>>> 8bfd7e76
 }
 
 /// Exception class thrown by failed operations.
